--- conflicted
+++ resolved
@@ -45,27 +45,12 @@
   private PrintStream originalOut;
 
   @BeforeAll
-<<<<<<< HEAD
-  static void loadNativeLib() {
-    // Load the native OpenCV library
-    OpenCVNativeLoader loader = new OpenCVNativeLoader();
-=======
   static void load_native_lib() {
     var loader = new OpenCVNativeLoader();
->>>>>>> 6c421046
     loader.init();
   }
 
   @BeforeEach
-<<<<<<< HEAD
-  void setUp() {
-    System.setOut(new PrintStream(outputStreamCaptor));
-  }
-
-  @AfterEach
-  void tearDown() {
-    System.setOut(System.out);
-=======
   void set_up() {
     originalOut = System.out;
     System.setOut(new PrintStream(outputCaptor));
@@ -76,7 +61,6 @@
   void tear_down() {
     System.setOut(originalOut);
     NativeLibrary.clearCache();
->>>>>>> 6c421046
   }
 
   @Nested
