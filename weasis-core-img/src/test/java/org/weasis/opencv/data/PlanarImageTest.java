--- conflicted
+++ resolved
@@ -25,14 +25,8 @@
 class PlanarImageTest {
 
   @BeforeAll
-<<<<<<< HEAD
-  static void loadNativeLib() {
-    // Load the native OpenCV library
-    OpenCVNativeLoader loader = new OpenCVNativeLoader();
-=======
   static void load_native_library() {
     var loader = new OpenCVNativeLoader();
->>>>>>> 6c421046
     loader.init();
   }
 
