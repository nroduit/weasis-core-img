--- conflicted
+++ resolved
@@ -32,14 +32,8 @@
 class LookupTableCVTest {
 
   @BeforeAll
-<<<<<<< HEAD
-  static void loadNativeLib() {
-    // Load the native OpenCV library
-    OpenCVNativeLoader loader = new OpenCVNativeLoader();
-=======
   static void load_opencv_native_library() {
     var loader = new OpenCVNativeLoader();
->>>>>>> 6c421046
     loader.init();
   }
 
