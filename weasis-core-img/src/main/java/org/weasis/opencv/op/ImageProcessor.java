--- conflicted
+++ resolved
@@ -24,7 +24,6 @@
 import org.opencv.core.MatOfPoint;
 import org.opencv.core.Size;
 import org.weasis.opencv.data.ImageCV;
-import org.weasis.opencv.data.MetadataParser;
 import org.weasis.opencv.data.PlanarImage;
 
 /**
@@ -336,45 +335,6 @@
   }
 
   /**
-<<<<<<< HEAD
-   * Reads an image from file with exception throwing for error handling.
-   *
-   * <p>Similar to {@link #readImage(File, List)} but throws exceptions instead of returning null,
-   * providing more detailed error information for debugging and error handling in calling code.
-   *
-   * @param file the image file
-   * @param tags optional metadata tag list
-   * @return a new {@link ImageCV} with the loaded image
-   * @throws CvException if the image cannot be read or is corrupted
-   * @throws NullPointerException if path is null or does not point to a readable file
-   */
-  public static ImageCV readImageWithCvException(File file, List<String> tags) {
-    if (!file.canRead()) {
-      return null;
-    }
-
-    Mat mat;
-    if (tags == null) {
-      mat = Imgcodecs.imread(file.getPath());
-      return handleImageConversion(file, mat);
-    }
-    MatOfInt metadataTypes = new MatOfInt();
-    List<Mat> metadataList = new ArrayList<>();
-    mat = Imgcodecs.imreadWithMetadata(file.getPath(), metadataTypes, metadataList);
-
-    List<String> exifTags = MetadataParser.parseExifParseMetadata(metadataList, metadataTypes);
-    tags.clear();
-    tags.addAll(exifTags);
-
-    return handleImageConversion(file, mat);
-  }
-
-  private static ImageCV handleImageConversion(File path, Mat mat) {
-    if (mat.empty()) {
-      throw new CvException("Failed to read image or unsupported format: " + path);
-    }
-    return ImageCV.toImageCV(mat);
-=======
    * @deprecated Use {@link ImageIOHandler#writeThumbnail(Mat, Path, int)} instead
    */
   @Deprecated(since = "4.12", forRemoval = true)
@@ -388,6 +348,5 @@
   @Deprecated(since = "4.12", forRemoval = true)
   public static ImageCV buildThumbnail(PlanarImage source, Dimension iconDim, boolean keepRatio) {
     return ImageIOHandler.buildThumbnail(source, iconDim, keepRatio);
->>>>>>> 6c421046
   }
 }