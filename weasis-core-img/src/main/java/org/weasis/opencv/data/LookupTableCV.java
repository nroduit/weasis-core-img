/*
 * Copyright (c) 2020 Weasis Team and other contributors.
 *
 * This program and the accompanying materials are made available under the terms of the Eclipse
 * Public License 2.0 which is available at https://www.eclipse.org/legal/epl-2.0, or the Apache
 * License, Version 2.0 which is available at https://www.apache.org/licenses/LICENSE-2.0.
 *
 * SPDX-License-Identifier: EPL-2.0 OR Apache-2.0
 */
package org.weasis.opencv.data;

import java.awt.image.DataBuffer;
import java.awt.image.DataBufferByte;
import java.awt.image.DataBufferShort;
import java.awt.image.DataBufferUShort;
import java.util.Arrays;
import java.util.Objects;
import org.opencv.core.CvType;
import org.opencv.core.Mat;
import org.weasis.core.util.MathUtil;
import org.weasis.opencv.op.ImageConversion;

/**
 * The {@code LookupTableCV} class implements a lookup table for fast pixel value transformations in
 * image processing. It allows efficient mapping of input pixel values to output values using
 * pre-computed tables.
 *
 * <p>The lookup table can be initialized with different data types:
 *
 * <ul>
 *   <li>Byte arrays - for 8-bit transformations using {@link DataBufferByte}
 *   <li>Short arrays - for 16-bit transformations using {@link DataBufferUShort} or {@link
 *       DataBufferShort}
 * </ul>
 *
 * <p>Key features include:
 *
 * <ul>
 *   <li>Support for single and multi-band (color) image processing
 *   <li>Configurable offset values for each band
 *   <li>Optional unsigned/signed data interpretation
 *   <li>Automatic band expansion for mismatched channel counts
 *   <li>Bounds checking and value clamping
 * </ul>
 *
 * <p>The lookup operation is optimized for performance and handles various input/output data type
 * combinations. When applying the lookup table to images, the class automatically adapts to the
 * image characteristics including number of channels, bit depth and data type.
 */
public class LookupTableCV {

  private final int[] offsets;
  private final DataBuffer data;
  private final boolean forceReadingUnsigned;

  public LookupTableCV(byte[] data) {
    this(data, 0, false);
  }

  public LookupTableCV(byte[] data, int offset) {
    this(data, offset, false);
  }

  /**
   * Constructs a LookupTableCV with the provided byte data and an offset.
   *
   * @param data the byte data for the lookup table, must not be null
   * @param offset the offset for the band, must be non-negative
   * @param forceReadingUnsigned if true, forces reading values as unsigned
   */
  public LookupTableCV(byte[] data, int offset, boolean forceReadingUnsigned) {
    Objects.requireNonNull(data, "Data array must not be null");
    if (data.length == 0) {
      throw new IllegalArgumentException("Data array must not be empty");
    }
    this.offsets = new int[] {offset};
    this.data = new DataBufferByte(data, data.length);
    this.forceReadingUnsigned = forceReadingUnsigned;
  }

  public LookupTableCV(byte[][] data) {
    this(data, new int[data.length], false);
  }

  public LookupTableCV(byte[][] data, int offset) {
    this(data, createFilledArray(data.length, offset), false);
  }

  public LookupTableCV(byte[][] data, int[] offsets) {
    this(data, offsets, false);
  }

  /**
   * Constructs a LookupTableCV with the provided byte data and offsets.
   *
   * @param data the byte data for the lookup table, must not be null or empty
   * @param offsets the offsets for each band, must not be null or empty
   * @param forceReadingUnsigned if true, forces reading values as unsigned
   */
  public LookupTableCV(byte[][] data, int[] offsets, boolean forceReadingUnsigned) {
    validateByteArrayInput(data, offsets);
    this.offsets = Arrays.copyOf(offsets, data.length);
    this.data = new DataBufferByte(data, data[0].length);
    this.forceReadingUnsigned = forceReadingUnsigned;
  }

  public LookupTableCV(short[] data, int offset, boolean isUShort) {
    this(data, offset, isUShort, false);
  }

  /**
   * Constructs a LookupTableCV with the provided short data and an offset.
   *
   * @param data the short data for the lookup table, must not be null
   * @param offset the offset for the band, must be non-negative
   * @param isUShort if true, interprets the data as unsigned short
   * @param forceReadingUnsigned if true, forces reading values as unsigned. Bug in some libraries
   *     that do not handle signed short correctly
   */
  public LookupTableCV(short[] data, int offset, boolean isUShort, boolean forceReadingUnsigned) {
    Objects.requireNonNull(data, "Data array must not be null");
    this.offsets = new int[] {offset};
    this.data =
        isUShort ? new DataBufferUShort(data, data.length) : new DataBufferShort(data, data.length);
    this.forceReadingUnsigned = forceReadingUnsigned;
  }

  private static void validateByteArrayInput(byte[][] data, int[] offsets) {
    Objects.requireNonNull(data, "Data array must not be null");
    Objects.requireNonNull(offsets, "Offsets array must not be null");

    if (data.length == 0 || data[0].length == 0) {
      throw new IllegalArgumentException("Data array must not be empty");
    }
    if (offsets.length != data.length) {
      throw new IllegalArgumentException("Offsets array must match the number of bands");
    }
  }

  private static int[] createFilledArray(int length, int value) {
    int[] array = new int[length];
    Arrays.fill(array, value);
    return array;
  }

  public DataBuffer getData() {
    return data;
  }

  public byte[][] getByteData() {
    return data instanceof DataBufferByte buffer ? buffer.getBankData() : null;
  }

  public byte[] getByteData(int band) {
    return data instanceof DataBufferByte buffer ? buffer.getData(band) : null;
  }

  public short[][] getShortData() {
    if (data instanceof DataBufferUShort bufferUShort) {
      return bufferUShort.getBankData();
    } else if (data instanceof DataBufferShort bufferShort) {
      return bufferShort.getBankData();
    } else {
      return null;
    }
  }

  public short[] getShortData(int band) {
    if (data instanceof DataBufferUShort bufferUShort) {
      return bufferUShort.getData(band);
    } else if (data instanceof DataBufferShort bufferShort) {
      return bufferShort.getData(band);
    } else {
      return null;
    }
  }

  public int[] getOffsets() {
    return offsets.clone();
  }

  public int getOffset() {
    return offsets[0];
  }

  public int getOffset(int band) {
    return offsets[band];
  }

  public int getNumBands() {
    return data.getNumBanks();
  }

  public int getNumEntries() {
    return data.getSize();
  }

  public int getDataType() {
    return data.getDataType();
  }

  public int lookup(int band, int value) {
    return data.getElem(band, value - offsets[band]);
  }

  public ImageCV lookup(Mat src) {
    Objects.requireNonNull(src, "Source Mat cannot be null");

    var imageInfo = extractImageInfo(src);
    var sourceData = extractSourceData(src, imageInfo);
    var lookupContext = createLookupContext(imageInfo.channels());

    return performLookup(imageInfo, sourceData, lookupContext);
  }

  /** Encapsulates image properties for easier handling. */
  private record ImageInfo(int width, int height, int channels, int cvType, int srcDataType) {}

  /** Encapsulates lookup table context for processing. */
  private record LookupContext(
      int numBands, int[] offsets, byte[][] byteData, short[][] shortData) {}

  private ImageInfo extractImageInfo(Mat src) {
    int width = src.width();
    int height = src.height();
    int cvType = src.type();
    int channels = CvType.channels(cvType);
    int srcDataType = ImageConversion.convertToDataType(cvType);

    return new ImageInfo(width, height, channels, cvType, srcDataType);
  }

  private Object extractSourceData(Mat src, ImageInfo imageInfo) {
    int totalPixels = imageInfo.width() * imageInfo.height() * imageInfo.channels();

    return switch (CvType.depth(imageInfo.cvType())) {
      case CvType.CV_8U, CvType.CV_8S -> {
        byte[] byteData = new byte[totalPixels];
        src.get(0, 0, byteData);
        yield byteData;
      }
      case CvType.CV_16U, CvType.CV_16S -> {
        short[] shortData = new short[totalPixels];
        src.get(0, 0, shortData);
        yield shortData;
      }
      default ->
          throw new IllegalArgumentException(
              "Unsupported data type for LUT transformation: " + imageInfo.cvType());
    };
  }

  private LookupContext createLookupContext(int channels) {
    int numBands = getNumBands();
    int[] contextOffsets = getOffsets();
    byte[][] byteData = getByteData();
    short[][] shortData = getShortData();

    if (numBands < channels) {
      if (byteData != null) {
        byteData = expandByteData(byteData, channels);
      } else if (shortData != null) {
        shortData = expandShortData(shortData, channels);
      }
      contextOffsets = createFilledArray(channels, contextOffsets[0]);
      numBands = channels;
    }

    return new LookupContext(numBands, contextOffsets, byteData, shortData);
  }

<<<<<<< HEAD
    if (tblDataType == DataBuffer.TYPE_BYTE) {
      return performByteLookup(
          srcDataType, width, height, numBands, channels, sourceData, bTblData, tblOffsets);
    } else if (tblDataType == DataBuffer.TYPE_USHORT || tblDataType == DataBuffer.TYPE_SHORT) {
      return performShortLookup(
          srcDataType, width, height, numBands, channels, sourceData, sTblData, tblOffsets);
    }
    throw new IllegalArgumentException("Unsupported LUT transformation.");
  }

  private Object initializeSourceData(Mat src, int width, int height, int channels, int cvType) {
    switch (CvType.depth(cvType)) {
      case CvType.CV_8U, CvType.CV_8S -> {
        byte[] byteData = new byte[width * height * channels];
        src.get(0, 0, byteData);
        return byteData;
      }
      case CvType.CV_16U, CvType.CV_16S -> {
        short[] shortData = new short[width * height * channels];
        src.get(0, 0, shortData);
        return shortData;
      }
      default ->
          throw new IllegalArgumentException(
              "Not supported dataType for LUT transformation: " + src);
    }
  }

  private ImageCV performByteLookup(
      int srcDataType,
      int width,
      int height,
      int numBands,
      int channels,
      Object sourceData,
      byte[][] tblData,
      int[] tblOffsets) {
    boolean isSourceByte = srcDataType == DataBuffer.TYPE_BYTE;
    byte[] dstData =
        isSourceByte && channels >= numBands
            ? (byte[]) sourceData
            : new byte[width * height * numBands];

    if (isSourceByte) {
      lookup((byte[]) sourceData, dstData, tblOffsets, tblData);
    } else if (srcDataType == DataBuffer.TYPE_USHORT) {
      lookupU((short[]) sourceData, dstData, tblOffsets, tblData);
    } else if (srcDataType == DataBuffer.TYPE_SHORT) {
      lookup((short[]) sourceData, dstData, tblOffsets, tblData);
    } else {
      throw new IllegalArgumentException(
          "Not supported LUT conversion from source dataType " + srcDataType);
    }
=======
  private byte[][] expandByteData(byte[][] originalData, int channels) {
    byte[][] expandedData = new byte[channels][];
    Arrays.fill(expandedData, originalData[0]);
    return expandedData;
  }

  private short[][] expandShortData(short[][] originalData, int channels) {
    short[][] expandedData = new short[channels][];
    Arrays.fill(expandedData, originalData[0]);
    return expandedData;
  }

  private ImageCV performLookup(ImageInfo imageInfo, Object sourceData, LookupContext context) {
    return switch (getDataType()) {
      case DataBuffer.TYPE_BYTE -> performByteLookup(imageInfo, sourceData, context);
      case DataBuffer.TYPE_USHORT, DataBuffer.TYPE_SHORT ->
          performShortLookup(imageInfo, sourceData, context);
      default -> throw new IllegalArgumentException("Unsupported LUT transformation data type");
    };
  }

  private ImageCV performByteLookup(ImageInfo imageInfo, Object sourceData, LookupContext context) {
    boolean canReuseSource =
        imageInfo.srcDataType() == DataBuffer.TYPE_BYTE
            && imageInfo.channels() >= context.numBands();

    byte[] dstData =
        canReuseSource
            ? (byte[]) sourceData
            : new byte[imageInfo.width() * imageInfo.height() * context.numBands()];

    applyByteLookup(imageInfo.srcDataType(), sourceData, dstData, context);
>>>>>>> 6c421046

    var result =
        new ImageCV(imageInfo.height(), imageInfo.width(), CvType.CV_8UC(context.numBands()));
    result.put(0, 0, dstData);
    return result;
  }

  private ImageCV performShortLookup(
<<<<<<< HEAD
      int srcDataType,
      int width,
      int height,
      int numBands,
      int channels,
      Object sourceData,
      short[][] tblData,
      int[] tblOffsets) {
    boolean isSourceByte = srcDataType == DataBuffer.TYPE_BYTE;
    short[] dstData =
        (!isSourceByte && channels >= numBands)
            ? (short[]) sourceData
            : new short[width * height * numBands];

    if (isSourceByte) {
      lookup((byte[]) sourceData, dstData, tblOffsets, tblData);
    } else if (srcDataType == DataBuffer.TYPE_USHORT) {
      lookupU((short[]) sourceData, dstData, tblOffsets, tblData);
    } else if (srcDataType == DataBuffer.TYPE_SHORT) {
      lookup((short[]) sourceData, dstData, tblOffsets, tblData);
    } else {
      throw new IllegalArgumentException(
          "Not supported LUT conversion from source dataType " + srcDataType);
    }

    ImageCV dst =
        new ImageCV(
            height,
            width,
            getDataType() == DataBuffer.TYPE_USHORT
                ? CvType.CV_16UC(channels)
                : CvType.CV_16SC(channels));
    dst.put(0, 0, dstData);
    return dst;
  }

  private static int index(int pixel, int offset, int length) {
=======
      ImageInfo imageInfo, Object sourceData, LookupContext context) {
    boolean canReuseSource =
        imageInfo.srcDataType() != DataBuffer.TYPE_BYTE
            && imageInfo.channels() >= context.numBands();

    short[] dstData =
        canReuseSource
            ? (short[]) sourceData
            : new short[imageInfo.width() * imageInfo.height() * context.numBands()];

    applyShortLookup(imageInfo.srcDataType(), sourceData, dstData, context);

    int outputType =
        getDataType() == DataBuffer.TYPE_USHORT
            ? CvType.CV_16UC(context.numBands())
            : CvType.CV_16SC(context.numBands());

    var result = new ImageCV(imageInfo.height(), imageInfo.width(), outputType);
    result.put(0, 0, dstData);
    return result;
  }

  private void applyByteLookup(
      int srcDataType, Object sourceData, byte[] dstData, LookupContext context) {
    switch (srcDataType) {
      case DataBuffer.TYPE_BYTE -> lookupByteToByte((byte[]) sourceData, dstData, context);
      case DataBuffer.TYPE_USHORT -> lookupUShortToByte((short[]) sourceData, dstData, context);
      case DataBuffer.TYPE_SHORT -> lookupShortToByte((short[]) sourceData, dstData, context);
      default ->
          throw new IllegalArgumentException(
              "Unsupported LUT conversion from source dataType " + srcDataType);
    }
  }

  private void applyShortLookup(
      int srcDataType, Object sourceData, short[] dstData, LookupContext context) {
    switch (srcDataType) {
      case DataBuffer.TYPE_BYTE -> lookupByteToShort((byte[]) sourceData, dstData, context);
      case DataBuffer.TYPE_USHORT -> lookupUShortToShort((short[]) sourceData, dstData, context);
      case DataBuffer.TYPE_SHORT -> lookupShortToShort((short[]) sourceData, dstData, context);
      default ->
          throw new IllegalArgumentException(
              "Unsupported LUT conversion from source dataType " + srcDataType);
    }
  }

  private static int clampIndex(int pixel, int offset, int maxIndex) {
>>>>>>> 6c421046
    int val = pixel - offset;
    return MathUtil.clamp(val, 0, maxIndex);
  }

  private void lookupByteToByte(byte[] srcData, byte[] dstData, LookupContext context) {
    int srcLength = srcData.length;
    int numBands = context.numBands();
    int[] offsets = context.offsets();
    byte[][] tableData = context.byteData();

    for (int i = 0; i < srcLength; i++) {
      int band = i % numBands;
      int pixel = srcData[i] & 0xFF;
      int index = clampIndex(pixel, offsets[band], tableData[band].length - 1);
      dstData[i] = tableData[band][index];
    }
  }

  private void lookupUShortToByte(short[] srcData, byte[] dstData, LookupContext context) {
    int srcLength = srcData.length;
    int numBands = context.numBands();
    int[] offsets = context.offsets();
    byte[][] tableData = context.byteData();

    for (int i = 0; i < srcLength; i++) {
      int band = i % numBands;
      int pixel = srcData[i] & 0xFFFF;
      int index = clampIndex(pixel, offsets[band], tableData[band].length - 1);
      dstData[i] = tableData[band][index];
    }
  }

  private void lookupShortToByte(short[] srcData, byte[] dstData, LookupContext context) {
    int srcLength = srcData.length;
    int numBands = context.numBands();
    int[] offsets = context.offsets();
    byte[][] tableData = context.byteData();
    for (int i = 0; i < srcLength; i++) {
      int band = i % numBands;
      int pixel = forceReadingUnsigned ? (srcData[i] & 0xFFFF) : srcData[i];
      int index = clampIndex(pixel, offsets[band], tableData[band].length - 1);
      dstData[i] = tableData[band][index];
    }
  }

  private void lookupByteToShort(byte[] srcData, short[] dstData, LookupContext context) {
    int srcLength = srcData.length;
    int numBands = context.numBands();
    int[] offsets = context.offsets();
    short[][] tableData = context.shortData();

    for (int i = 0; i < srcLength; i++) {
      int band = i % numBands;
      int pixel = srcData[i] & 0xFF;
      int index = clampIndex(pixel, offsets[band], tableData[band].length - 1);
      dstData[i] = tableData[band][index];
    }
  }

  private void lookupUShortToShort(short[] srcData, short[] dstData, LookupContext context) {
    int srcLength = srcData.length;
    int numBands = context.numBands();
    int[] offsets = context.offsets();
    short[][] tableData = context.shortData();
    for (int i = 0; i < srcLength; i++) {
      int band = i % numBands;
      int pixel = srcData[i] & 0xFFFF;
      int index = clampIndex(pixel, offsets[band], tableData[band].length - 1);
      dstData[i] = tableData[band][index];
    }
  }

  private void lookupShortToShort(short[] srcData, short[] dstData, LookupContext context) {
    int srcLength = srcData.length;
    int numBands = context.numBands();
    int[] offsets = context.offsets();
    short[][] tableData = context.shortData();

    for (int i = 0; i < srcLength; i++) {
      int band = i % numBands;
      int pixel = forceReadingUnsigned ? (srcData[i] & 0xFFFF) : srcData[i];
      int index = clampIndex(pixel, offsets[band], tableData[band].length - 1);
      dstData[i] = tableData[band][index];
    }
  }
}<|MERGE_RESOLUTION|>--- conflicted
+++ resolved
@@ -269,61 +269,6 @@
     return new LookupContext(numBands, contextOffsets, byteData, shortData);
   }
 
-<<<<<<< HEAD
-    if (tblDataType == DataBuffer.TYPE_BYTE) {
-      return performByteLookup(
-          srcDataType, width, height, numBands, channels, sourceData, bTblData, tblOffsets);
-    } else if (tblDataType == DataBuffer.TYPE_USHORT || tblDataType == DataBuffer.TYPE_SHORT) {
-      return performShortLookup(
-          srcDataType, width, height, numBands, channels, sourceData, sTblData, tblOffsets);
-    }
-    throw new IllegalArgumentException("Unsupported LUT transformation.");
-  }
-
-  private Object initializeSourceData(Mat src, int width, int height, int channels, int cvType) {
-    switch (CvType.depth(cvType)) {
-      case CvType.CV_8U, CvType.CV_8S -> {
-        byte[] byteData = new byte[width * height * channels];
-        src.get(0, 0, byteData);
-        return byteData;
-      }
-      case CvType.CV_16U, CvType.CV_16S -> {
-        short[] shortData = new short[width * height * channels];
-        src.get(0, 0, shortData);
-        return shortData;
-      }
-      default ->
-          throw new IllegalArgumentException(
-              "Not supported dataType for LUT transformation: " + src);
-    }
-  }
-
-  private ImageCV performByteLookup(
-      int srcDataType,
-      int width,
-      int height,
-      int numBands,
-      int channels,
-      Object sourceData,
-      byte[][] tblData,
-      int[] tblOffsets) {
-    boolean isSourceByte = srcDataType == DataBuffer.TYPE_BYTE;
-    byte[] dstData =
-        isSourceByte && channels >= numBands
-            ? (byte[]) sourceData
-            : new byte[width * height * numBands];
-
-    if (isSourceByte) {
-      lookup((byte[]) sourceData, dstData, tblOffsets, tblData);
-    } else if (srcDataType == DataBuffer.TYPE_USHORT) {
-      lookupU((short[]) sourceData, dstData, tblOffsets, tblData);
-    } else if (srcDataType == DataBuffer.TYPE_SHORT) {
-      lookup((short[]) sourceData, dstData, tblOffsets, tblData);
-    } else {
-      throw new IllegalArgumentException(
-          "Not supported LUT conversion from source dataType " + srcDataType);
-    }
-=======
   private byte[][] expandByteData(byte[][] originalData, int channels) {
     byte[][] expandedData = new byte[channels][];
     Arrays.fill(expandedData, originalData[0]);
@@ -356,7 +301,6 @@
             : new byte[imageInfo.width() * imageInfo.height() * context.numBands()];
 
     applyByteLookup(imageInfo.srcDataType(), sourceData, dstData, context);
->>>>>>> 6c421046
 
     var result =
         new ImageCV(imageInfo.height(), imageInfo.width(), CvType.CV_8UC(context.numBands()));
@@ -365,45 +309,6 @@
   }
 
   private ImageCV performShortLookup(
-<<<<<<< HEAD
-      int srcDataType,
-      int width,
-      int height,
-      int numBands,
-      int channels,
-      Object sourceData,
-      short[][] tblData,
-      int[] tblOffsets) {
-    boolean isSourceByte = srcDataType == DataBuffer.TYPE_BYTE;
-    short[] dstData =
-        (!isSourceByte && channels >= numBands)
-            ? (short[]) sourceData
-            : new short[width * height * numBands];
-
-    if (isSourceByte) {
-      lookup((byte[]) sourceData, dstData, tblOffsets, tblData);
-    } else if (srcDataType == DataBuffer.TYPE_USHORT) {
-      lookupU((short[]) sourceData, dstData, tblOffsets, tblData);
-    } else if (srcDataType == DataBuffer.TYPE_SHORT) {
-      lookup((short[]) sourceData, dstData, tblOffsets, tblData);
-    } else {
-      throw new IllegalArgumentException(
-          "Not supported LUT conversion from source dataType " + srcDataType);
-    }
-
-    ImageCV dst =
-        new ImageCV(
-            height,
-            width,
-            getDataType() == DataBuffer.TYPE_USHORT
-                ? CvType.CV_16UC(channels)
-                : CvType.CV_16SC(channels));
-    dst.put(0, 0, dstData);
-    return dst;
-  }
-
-  private static int index(int pixel, int offset, int length) {
-=======
       ImageInfo imageInfo, Object sourceData, LookupContext context) {
     boolean canReuseSource =
         imageInfo.srcDataType() != DataBuffer.TYPE_BYTE
@@ -451,7 +356,6 @@
   }
 
   private static int clampIndex(int pixel, int offset, int maxIndex) {
->>>>>>> 6c421046
     int val = pixel - offset;
     return MathUtil.clamp(val, 0, maxIndex);
   }
