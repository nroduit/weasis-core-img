/*
 * Copyright (c) 2020 Weasis Team and other contributors.
 *
 * This program and the accompanying materials are made available under the terms of the Eclipse
 * Public License 2.0 which is available at https://www.eclipse.org/legal/epl-2.0, or the Apache
 * License, Version 2.0 which is available at https://www.apache.org/licenses/LICENSE-2.0.
 *
 * SPDX-License-Identifier: EPL-2.0 OR Apache-2.0
 */
package org.weasis.core.util;

import java.io.File;
import java.io.FileInputStream;
import java.io.FileOutputStream;
import java.io.IOException;
import java.io.InputStream;
import java.io.InterruptedIOException;
import java.io.OutputStream;
import java.net.SocketTimeoutException;
import java.nio.file.*;
import java.nio.file.attribute.BasicFileAttributes;
import java.util.*;
import javax.imageio.stream.ImageInputStream;
import javax.xml.stream.XMLStreamReader;
import javax.xml.stream.XMLStreamWriter;
import org.slf4j.Logger;
import org.slf4j.LoggerFactory;
import org.weasis.core.util.annotations.Generated;

/**
 * Modern utility class for file operations and path management using Java NIO.2.
 *
 * <p>This class provides comprehensive file manipulation, validation, and path operations using
 * {@link Path} as the primary API, leveraging Java 17 features for better performance and
 * maintainability.
 *
 * <p>Key features:
 *
 * <ul>
 *   <li>Path-based operations with automatic parent directory creation
 *   <li>Safe file and directory deletion with proper error handling
 *   <li>Stream-based file copying with resource management
 *   <li>Filename validation and sanitization
 *   <li>Extension-based file filtering
 * </ul>
 *
 * <p>For stream operations, use {@link StreamUtil}. All {@link File}-based methods are deprecated
 * in favor of {@link Path}-based equivalents.
 *
 * @author Nicolas Roduit
 */
public final class FileUtil {
  private static final Logger LOGGER = LoggerFactory.getLogger(FileUtil.class);
  public static final int FILE_BUFFER = 4096;
  private static final String CANNOT_DELETE = "Cannot delete";

  // Optimized with Set for O(1) lookups instead of binary search
  private static final Set<Integer> ILLEGAL_CHARS =
      Set.of(
          0, 1, 2, 3, 4, 5, 6, 7, 8, 9, 10, 11, 12, 13, 14, 15, 16, 17, 18, 19, 20, 21, 22, 23, 24,
          25, 26, 27, 28, 29, 30, 31, 34, 42, 47, 58, 60, 62, 63, 92, 124);

  private FileUtil() {
    // Prevent instantiation
  }

  /**
   * Transform a fileName into a valid fileName for all operating systems. All special and control
   * characters are excluded.
   *
   * @param fileName a filename or directory name
   * @return a valid filename, empty string if input is null
   */
  public static String getValidFileName(String fileName) {
    if (fileName == null) {
      return "";
    }

    return fileName
        .chars()
        .filter(FileUtil::isValidFileNameChar)
        .collect(StringBuilder::new, StringBuilder::appendCodePoint, StringBuilder::append)
        .toString()
        .trim();
  }

  private static boolean isValidFileNameChar(int codePoint) {
    return !ILLEGAL_CHARS.contains(codePoint)
        && codePoint >= ' '
        && (codePoint <= '~' || codePoint >= '\u00a0');
  }

  /**
   * Transform a fileName into a valid fileName for all operating systems. HTML/XML tags and special
   * characters are removed.
   *
   * @param fileName a file name
   * @return a valid file name, empty string if input is null
   */
  public static String getValidFileNameWithoutHTML(String fileName) {
    if (fileName == null) {
      return "";
    }
    return getValidFileName(fileName.replaceAll("<[^>]*>", ""));
  }

  /**
   * Create a unique temporary directory in the specified directory.
   *
   * @param baseDir the base directory where the temporary directory is created
   * @return the temporary directory path
   * @throws IllegalArgumentException if baseDir is null or not a directory
   * @throws IllegalStateException if the directory cannot be created after 1000 attempts
   */
  public static Path createTempDir(Path baseDir) {
    if (baseDir == null || !Files.isDirectory(baseDir)) {
      throw new IllegalArgumentException("Base directory must exist and be a directory");
    }
    var baseName = String.valueOf(System.currentTimeMillis());
    for (int counter = 0; counter < 1000; counter++) {
      var tempDir = baseDir.resolve(baseName + counter);
      try {
        return Files.createDirectory(tempDir);
      } catch (FileAlreadyExistsException ignored) {
        // Continue to next counter
      } catch (IOException e) {
        throw new IllegalStateException("Failed to create temporary directory", e);
      }
    }
    throw new IllegalStateException("Failed to create directory after 1000 attempts");
  }

  /**
   * Get all files in a directory and its subdirectories.
   *
   * @param directory the directory path
   * @param files the list of paths to populate
   */
  public static void getAllFilesInDirectory(Path directory, List<Path> files) {
    getAllFilesInDirectory(directory, files, true);
  }

  /**
   * Get all files in a directory with optional recursion.
   *
   * @param directory the directory path
   * @param files the list of paths to populate
   * @param recursive true to include subdirectories
   */
  public static void getAllFilesInDirectory(Path directory, List<Path> files, boolean recursive) {
    if (!isValidDirectory(directory) || files == null) {
      return;
    }

    try (var stream = Files.list(directory)) {
      stream.forEach(path -> processDirectoryEntry(path, files, recursive));
    } catch (IOException e) {
      LOGGER.warn("Failed to list directory contents: {}", directory, e);
    }
  }

  private static boolean isValidDirectory(Path directory) {
    return directory != null && Files.isDirectory(directory);
  }

  private static void processDirectoryEntry(Path path, List<Path> files, boolean recursive) {
    if (Files.isRegularFile(path)) {
      files.add(path);
    } else if (recursive && Files.isDirectory(path)) {
      getAllFilesInDirectory(path, files, true);
    }
  }

  /**
   * Delete a file or directory and all its contents.
   *
   * @param path the file or directory to delete
   * @return true if successfully deleted; false otherwise
   */
  public static boolean delete(Path path) {
    if (path == null || !Files.exists(path)) {
      return false;
    }

    try {
      if (Files.isDirectory(path)) {
        return deleteDirectory(path);
      } else {
        return deleteQuietly(path);
      }
    } catch (Exception e) {
      LOGGER.error("{}: {}", CANNOT_DELETE, path, e);
      return false;
    }
  }

  private static boolean deleteDirectory(Path directory) {
    try (var walk = Files.walk(directory)) {
      walk.sorted(Comparator.reverseOrder()).forEach(FileUtil::deleteQuietly);
      return !Files.exists(directory);
    } catch (IOException e) {
      LOGGER.error("{}: {}", CANNOT_DELETE, directory, e);
      return false;
    }
  }

  /**
   * Delete directory contents based on directory level.
   *
   * @param directory the directory path
   * @param deleteDirLevel the level of subdirectories to delete
   * @param level the current level
   */
  public static void deleteDirectoryContents(Path directory, int deleteDirLevel, int level) {
    if (!isValidDirectory(directory)) {
      return;
    }
    try (var stream = Files.list(directory)) {
      stream.forEach(path -> processDeleteEntry(path, deleteDirLevel, level));
    } catch (IOException e) {
      LOGGER.warn("Failed to delete directory contents: {}", directory, e);
    }
    if (level >= deleteDirLevel) {
      deleteQuietly(directory);
    }
  }

  private static void processDeleteEntry(Path path, int deleteDirLevel, int level) {
    if (Files.isDirectory(path)) {
      deleteDirectoryContents(path, deleteDirLevel, level + 1);
    } else {
      deleteQuietly(path);
    }
  }

  /**
   * Delete all files and subdirectories of a directory.
   *
   * @param rootDir the root directory to delete
   */
  public static void recursiveDelete(Path rootDir) {
    recursiveDelete(rootDir, true);
  }

  /**
   * Delete all files and subdirectories of a directory.
   *
   * @param rootDir the root directory to delete
   * @param deleteRoot true to delete the root directory, false to keep it
   */
  public static void recursiveDelete(Path rootDir, boolean deleteRoot) {
    if (!isValidDirectory(rootDir)) {
      return;
    }
    try (var stream = Files.list(rootDir)) {
      stream.forEach(FileUtil::processRecursiveDelete);
    } catch (IOException e) {
      LOGGER.warn("Failed to delete directory contents: {}", rootDir, e);
    }

    if (deleteRoot) {
      deleteQuietly(rootDir);
    }
  }

  private static void processRecursiveDelete(Path path) {
    if (Files.isDirectory(path)) {
      recursiveDelete(path, true);
    } else {
      deleteQuietly(path);
    }
  }

  private static boolean deleteQuietly(Path path) {
    try {
      return Files.deleteIfExists(path);
    } catch (IOException e) {
      LOGGER.error("{}: {}", CANNOT_DELETE, path, e);
      return false;
    }
  }

  /**
   * Prepare a file to be written by creating parent directories if necessary.
   *
   * @param path the target file path
   * @throws IOException if an I/O error occurs
   */
  public static void prepareToWriteFile(Path path) throws IOException {
    var parent = path.getParent();
    if (parent != null && !Files.exists(parent)) {
      Files.createDirectories(parent);
    }
  }

  /**
   * Get the name of a file without the extension.
   *
   * @param filename the file name
   * @return the name without extension, null if input is null
   */
  public static String nameWithoutExtension(String filename) {
    if (filename == null) {
      return null;
    }
    int dotIndex = filename.lastIndexOf('.');
    return dotIndex > 0 ? filename.substring(0, dotIndex) : filename;
  }

  /**
   * Get the extension of a file name.
   *
   * @param filename the file name
   * @return the extension starting with '.' or empty string if none
   */
  public static String getExtension(String filename) {
    if (filename == null) {
      return "";
    }
    int dotIndex = filename.lastIndexOf('.');
    return dotIndex > 0 ? filename.substring(dotIndex) : "";
  }

  /**
   * Check if file extension matches any of the provided extensions (case-insensitive).
   *
   * @param path the file path
   * @param extensions the extensions array (with or without dots)
   * @return true if extension matches
   */
  public static boolean isFileExtensionMatching(Path path, String[] extensions) {
    if (path == null || extensions == null) {
      return false;
    }

    var filename = Optional.ofNullable(path.getFileName()).map(Path::toString).orElse("");
    var fileExtension = getExtension(filename);
    if (!StringUtil.hasLength(fileExtension)) {
      return false;
    }

    return Arrays.stream(extensions)
        .filter(StringUtil::hasText)
        .map(ext -> ext.startsWith(".") ? ext : "." + ext)
        .anyMatch(fileExtension::equalsIgnoreCase);
  }

  /**
   * Write inputStream content to a file.
   *
   * @param inputStream the input stream
   * @param outPath the output file path
   * @param closeInputStream true to close the input stream
   * @return the number of written bytes (-1 = success, 0 = error, other = interrupted bytes)
   * @throws StreamIOException if an I/O error occurs
   */
  public static int writeStream(InputStream inputStream, Path outPath, boolean closeInputStream)
      throws StreamIOException {
    try {
      prepareToWriteFile(outPath);
      return performStreamWrite(inputStream, outPath);
    } catch (IOException e) {
      throw new StreamIOException(e);
    } finally {
      if (closeInputStream) {
        StreamUtil.safeClose(inputStream);
      }
    }
  }

  private static int performStreamWrite(InputStream inputStream, Path outPath)
      throws StreamIOException {
    try (var outputStream = Files.newOutputStream(outPath)) {
      return copyStreamData(inputStream, outputStream, outPath);
    } catch (SocketTimeoutException e) {
      delete(outPath);
      throw new StreamIOException(e);
    } catch (InterruptedIOException e) {
      delete(outPath);
      LOGGER.error("Interruption when writing file: {}", e.getMessage());
      return e.bytesTransferred;
    } catch (IOException e) {
      delete(outPath);
      throw new StreamIOException(e);
    }
  }

  private static int copyStreamData(
      InputStream inputStream, OutputStream outputStream, Path outPath) throws IOException {
    var buffer = new byte[FILE_BUFFER];
    int bytesRead;
    while ((bytesRead = inputStream.read(buffer)) > 0) {
      outputStream.write(buffer, 0, bytesRead);
    }
    outputStream.flush();
    return -1; // Success indicator
  }

  /**
   * Write inputStream content to a file.
   *
   * @param inputStream the input stream
   * @param outPath the output file path
   * @return the number of written bytes (-1 = success, 0 = error, other = interrupted bytes)
   * @throws StreamIOException if an I/O error occurs
   */
  public static int writeStream(InputStream inputStream, Path outPath) throws StreamIOException {
    return writeStream(inputStream, outPath, true);
  }

  /**
   * Write inputStream content to a file with exception on failure.
   *
   * @param inputStream the input stream
   * @param outPath the output file path
   * @throws StreamIOException if an I/O error occurs or write fails
   */
  public static void writeStreamWithIOException(InputStream inputStream, Path outPath)
      throws StreamIOException {
    int result = writeStream(inputStream, outPath, true);
    if (result == 0) {
      throw new StreamIOException("Failed to write stream to file: " + outPath);
    }
  }

  /**
   * Write ImageInputStream content to a file.
   *
   * @param imageInputStream the input stream
   * @param outPath the output file path
   * @return the number of written bytes (-1 = success, 0 = error, other = interrupted bytes)
   * @throws StreamIOException if an I/O error occurs
   */
  public static int writeFile(ImageInputStream imageInputStream, Path outPath)
      throws StreamIOException {
    try {
      prepareToWriteFile(outPath);
      return performImageStreamWrite(imageInputStream, outPath);
    } catch (IOException e) {
      throw new StreamIOException(e);
    } finally {
      StreamUtil.safeClose(imageInputStream);
    }
  }

  private static int performImageStreamWrite(ImageInputStream imageInputStream, Path outPath)
      throws StreamIOException {
    try (var outputStream = Files.newOutputStream(outPath)) {
      return copyImageStreamData(imageInputStream, outputStream);
    } catch (SocketTimeoutException e) {
      delete(outPath);
      throw new StreamIOException(e);
    } catch (InterruptedIOException e) {
      delete(outPath);
      LOGGER.error("Interruption when writing image: {}", e.getMessage());
      return e.bytesTransferred;
    } catch (IOException e) {
      delete(outPath);
      throw new StreamIOException(e);
    }
  }

  private static int copyImageStreamData(
      ImageInputStream imageInputStream, OutputStream outputStream) throws IOException {
    var buffer = new byte[FILE_BUFFER];
    int bytesRead;
    while ((bytesRead = imageInputStream.read(buffer)) > 0) {
      outputStream.write(buffer, 0, bytesRead);
    }
    outputStream.flush();
    return -1; // Success indicator
  }

  /**
   * Format byte count in human-readable format.
   *
   * @see <a href="https://programming.guide/worlds-most-copied-so-snippet.html">World's most copied
   *     StackOverflow snippet</a>
   * @param bytes number of bytes
   * @param si true for SI units (1000), false for binary units (1024)
   * @return human-readable size string
   */
  public static String humanReadableByte(long bytes, boolean si) {
    int unit = si ? 1000 : 1024;
    long absBytes = bytes == Long.MIN_VALUE ? Long.MAX_VALUE : Math.abs(bytes);
    if (absBytes < unit) {
      return bytes + " B";
    }
    int exp = (int) (Math.log(absBytes) / Math.log(unit));
    long threshold = (long) Math.ceil(Math.pow(unit, exp) * (unit - 0.05));
    if (exp < 6 && absBytes >= threshold - ((threshold & 0xFFF) == 0xD00 ? 51 : 0)) {
      exp++;
    }

    var unitChars = si ? "kMGTPE" : "KMGTPE";
    var prefix = unitChars.charAt(exp - 1) + (si ? "" : "i");
    if (exp > 4) {
      bytes /= unit;
      exp -= 1;
    }
    return String.format("%.1f %sB", bytes / Math.pow(unit, exp), prefix);
  }

  /**
   * Copy a folder and its contents to another folder.
   *
   * @param source the source folder
   * @param target the target folder
   * @param options the copy options
   * @throws IOException if an I/O error occurs
   */
  public static void copyFolder(Path source, Path target, CopyOption... options)
      throws IOException {
    Files.walkFileTree(source, new FolderCopyVisitor(source, target, options));
  }

  /**
   * Get the output path, resolving filename if target is a directory.
   *
   * @param input the input path
   * @param output the output path
   * @return the resolved output path
   */
  public static Path getOutputPath(Path input, Path output) {
    return Files.isDirectory(output) ? output.resolve(input.getFileName()) : output;
  }

  /**
   * Add an index to a filename before the extension.
   *
   * @param path the file path
   * @param index the index to add
   * @param indexSize the minimum number of digits (zero-padded)
   * @return the path with index added
   */
  public static Path addFileIndex(Path path, int index, int indexSize) {
    if (indexSize < 1) {
      return path;
    }
    var pattern = String.format("$1-%%0%dd$2", indexSize);
    var replacement = String.format(pattern, index);
    var newName = path.getFileName().toString().replaceFirst("(.*?)(\\.[^.]+)?$", replacement);
    return path.resolveSibling(newName);
  }

  // Inner class for folder copying
  private static class FolderCopyVisitor extends SimpleFileVisitor<Path> {
    private final Path source;
    private final Path target;
    private final CopyOption[] options;

    FolderCopyVisitor(Path source, Path target, CopyOption[] options) {
      this.source = source;
      this.target = target;
      this.options = options;
    }

    @Override
    public FileVisitResult preVisitDirectory(Path dir, BasicFileAttributes attrs)
        throws IOException {
      Files.createDirectories(target.resolve(source.relativize(dir)));
      return FileVisitResult.CONTINUE;
    }

    @Override
    public FileVisitResult visitFile(Path file, BasicFileAttributes attrs) throws IOException {
      Files.copy(file, target.resolve(source.relativize(file)), options);
      return FileVisitResult.CONTINUE;
    }
  }

  // ============================== DEPRECATED FILE-BASED METHODS ==============================

  /**
   * Safely closes the provided {@code AutoCloseable} resource, suppressing any exceptions that may
   * occur during the closing operation. This method delegates the closing operation to {@code
   * StreamUtil.safeClose}.
   *
   * @param autoCloseable the resource that needs to be closed; can be null, in which case the
   *     method does nothing
   * @deprecated Use {@link StreamUtil#safeClose(AutoCloseable)} instead
   */
  @Deprecated(since = "4.12", forRemoval = true)
  @Generated
  public static void safeClose(final AutoCloseable autoCloseable) {
    StreamUtil.safeClose(autoCloseable);
  }

  /**
   * Safely closes the provided {@code XMLStreamWriter} resource, suppressing any exceptions that
   * may occur during the closing operation. This method delegates the closing operation to {@code
   * StreamUtil.safeClose}.
   *
   * @param writer the XMLStreamWriter to close; can be null, in which case the method does nothing
   * @deprecated Use {@link StreamUtil#safeClose(XMLStreamWriter)} instead
   */
  @Deprecated(since = "4.12", forRemoval = true)
  @Generated
  public static void safeClose(XMLStreamWriter writer) {
    StreamUtil.safeClose(writer);
  }

  /**
   * Safely closes the provided {@code XMLStreamReader} resource, suppressing any exceptions that
   * may occur during the closing operation. This method delegates the closing operation to {@code
   * StreamUtil.safeClose}.
   *
   * @param reader the XMLStreamReader to close; can be null, in which case the method does nothing
   * @deprecated Use {@link StreamUtil#safeClose(XMLStreamReader)} instead
   */
  @Deprecated(since = "4.12", forRemoval = true)
  @Generated
  public static void safeClose(XMLStreamReader reader) {
    StreamUtil.safeClose(reader);
  }

  /**
   * Write the content of a FileInputStream to a FileOutputStream using NIO.
   *
   * @param inputStream the input stream to read from
   * @param out the output stream to write to
   * @return true if the file was successfully written; false otherwise
   * @deprecated Use {@link StreamUtil#copyWithNIO(InputStream, OutputStream)} instead
   */
  @Deprecated(since = "4.12", forRemoval = true)
  @Generated
  public static boolean nioWriteFile(FileInputStream inputStream, FileOutputStream out) {
    return StreamUtil.copyWithNIO(inputStream, out);
  }

  /**
   * Write the content of an InputStream to an OutputStream using NIO.
   *
   * @param in the input stream to read from
   * @param out the output stream to write to
   * @param bufferSize the size of the buffer used for copying
   * @return true if the file was successfully written; false otherwise
   * @deprecated Use {@link StreamUtil#copyWithNIO(InputStream, OutputStream, int)} instead
   */
  @Deprecated(since = "4.12", forRemoval = true)
  @Generated
  public static boolean nioWriteFile(InputStream in, OutputStream out, final int bufferSize) {
    return StreamUtil.copyWithNIO(in, out, bufferSize);
  }

  /**
   * Copy a file using NIO. This method is deprecated and will be removed in future versions.
   *
   * @deprecated Use {@link StreamUtil#copyFile(Path, Path)} instead
   */
  @Deprecated(since = "4.12", forRemoval = true)
  @Generated
  public static boolean nioCopyFile(File source, File destination) {
    return StreamUtil.copyFile(source.toPath(), destination.toPath());
  }

  /**
   * Read properties from a file and return them as a Properties object.
   *
   * @param propsFile the properties file to read
   * @param props the Properties object to fill, or null to create a new one
   * @return the filled Properties object
   * @deprecated Use {@link PropertiesUtil#loadProperties(Path, Properties)} instead
   */
  @Deprecated(since = "4.12", forRemoval = true)
  @Generated
  public static Properties readProperties(File propsFile, Properties props) {
    Properties p = props == null ? new Properties() : props;
    PropertiesUtil.loadProperties(propsFile.toPath(), p);
    return p;
  }

  /**
   * Store properties to a file with optional comments.
   *
   * @param propsFile the properties file to write
   * @param props the Properties object to write
   * @param comments optional comments for the properties file
   * @deprecated Use {@link PropertiesUtil#storeProperties(Path, Properties, String)} instead
   */
  @Deprecated(since = "4.12", forRemoval = true)
  @Generated
  public static void storeProperties(File propsFile, Properties props, String comments) {
    PropertiesUtil.storeProperties(propsFile.toPath(), props, comments);
  }

  /**
   * Zip a directory and its content into a zip file.
   *
   * @param directory the directory to zip
   * @param zipFile the output zip file
   * @throws IOException if an I/O error occurs
   * @deprecated Use {@link ZipUtil#zip(Path, Path)} instead
   */
  @Deprecated(since = "4.12", forRemoval = true)
  @Generated
  public static void zip(File directory, File zipFile) throws IOException {
    ZipUtil.zip(directory.toPath(), zipFile.toPath());
  }

  /**
   * Unzip a zip file into a directory.
   *
   * @param inputStream the input stream of the zip file
   * @param directory the output directory where the content is extracted
   * @throws IOException if an I/O error occurs
   * @deprecated Use {@link ZipUtil#unzip(InputStream, Path)} instead
   */
  @Deprecated(since = "4.12", forRemoval = true)
  @Generated
  public static void unzip(InputStream inputStream, File directory) throws IOException {
    ZipUtil.unzip(inputStream, directory.toPath());
  }

<<<<<<< HEAD
  private static void processFile(File file, URI base, Deque<File> dirQ, ZipOutputStream zipOut)
      throws IOException {
    String name = base.relativize(file.toURI()).getPath();
    if (file.isDirectory()) {
      dirQ.push(file); // Add a subdirectory to the queue
      String[] list = file.list();
      if (list == null || list.length == 0) {
        name = name.endsWith("/") ? name : name + "/";
        zipOut.putNextEntry(new ZipEntry(name));
        zipOut.closeEntry();
      }
    } else {
      zipOut.putNextEntry(new ZipEntry(name));
      copyZip(file, zipOut);
      zipOut.closeEntry();
=======
  /**
   * Create a unique temporary directory in the specified directory.
   *
   * @param baseDir the base directory where the temporary directory is created
   * @return the temporary directory
   * @deprecated Use {@link #createTempDir(Path)} instead
   */
  @Deprecated(since = "4.12", forRemoval = true)
  @Generated
  public static File createTempDir(File baseDir) {
    if (baseDir == null) {
      throw new IllegalArgumentException("Base directory cannot be null");
>>>>>>> 6c421046
    }
    return createTempDir(baseDir.toPath()).toFile();
  }

  /**
   * Get all files in a directory and its subdirectories.
   *
   * @param directory the directory
   * @param files the list of files to fill
   * @deprecated Use {@link #getAllFilesInDirectory(Path, List)} instead
   */
  @Deprecated(since = "4.12", forRemoval = true)
  @Generated
  public static void getAllFilesInDirectory(File directory, List<File> files) {
    getAllFilesInDirectory(directory, files, true);
  }

  /**
   * Get all files in a directory.
   *
   * @param directory the directory
   * @param files the list of files to fill
   * @param recursive true to get files in subdirectories
   * @deprecated Use {@link #getAllFilesInDirectory(Path, List, boolean)} instead
   */
  @Deprecated(since = "4.12", forRemoval = true)
  @Generated
  public static void getAllFilesInDirectory(File directory, List<File> files, boolean recursive) {
    List<Path> paths = new ArrayList<>();
    for (File file : files) {
      paths.add(file.toPath());
    }
    getAllFilesInDirectory(directory.toPath(), paths, recursive);
  }

  /**
   * Delete a file or a directory and all its content.
   *
   * @param fileOrDirectory the file or directory to delete
   * @return true if the file or directory is successfully deleted; false otherwise
   * @deprecated Use {@link #delete(Path)} instead
   */
  @Deprecated(since = "4.12", forRemoval = true)
  @Generated
  public static boolean delete(File fileOrDirectory) {
    if (fileOrDirectory == null) {
      return false;
    }
    return delete(fileOrDirectory.toPath());
  }

  /**
   * Delete the content of a directory and the directory itself if the level is reached.
   *
   * @param dir the directory
   * @param deleteDirLevel the level of subdirectories to delete
   * @param level the current level
   * @deprecated Use {@link #deleteDirectoryContents(Path, int, int)} instead
   */
  @Deprecated(since = "4.12", forRemoval = true)
  @Generated
  public static void deleteDirectoryContents(final File dir, int deleteDirLevel, int level) {
    if (dir == null) {
      return;
    }
    deleteDirectoryContents(dir.toPath(), deleteDirLevel, level);
  }

  /**
   * Delete all files and subdirectories of a specific folder.
   *
   * @param rootDir the root directory to delete
   * @deprecated Use {@link #recursiveDelete(Path)} instead
   */
  @Generated
  @Deprecated(since = "4.12", forRemoval = true)
  public static void recursiveDelete(File rootDir) {
    recursiveDelete(rootDir, true);
  }

  /**
   * Delete all files and subdirectories of a specific folder.
   *
   * @param rootDir the root directory to delete
   * @param deleteRoot true to delete the root directory at the end and false to keep it
   * @deprecated Use {@link #recursiveDelete(Path, boolean)} instead
   */
  @Generated
  @Deprecated(since = "4.12", forRemoval = true)
  public static void recursiveDelete(File rootDir, boolean deleteRoot) {
    if (rootDir == null) {
      return;
    }
    recursiveDelete(rootDir.toPath(), deleteRoot);
  }

  /**
   * Prepare a file to be written by creating the parent directory if necessary.
   *
   * @param file the target file
   * @throws IOException if an I/O error occurs
   * @deprecated Use {@link #prepareToWriteFile(Path)} instead
   */
  @Generated
  @Deprecated(since = "4.12", forRemoval = true)
  public static void prepareToWriteFile(File file) throws IOException {
    if (file == null) {
      throw new IllegalArgumentException("File cannot be null");
    }
    prepareToWriteFile(file.toPath());
  }

  /**
   * Check if the extension of the file name matches one of the extensions in the array.
   *
   * @param file the file
   * @param extensions the extensions array, e.g. {"png", "jpg"} or {".png", ".jpg"}
   * @return true if the file extension matches one of the provided extensions
   * @deprecated Use {@link #isFileExtensionMatching(Path, String[])} instead
   */
  @Generated
  @Deprecated(since = "4.12", forRemoval = true)
  public static boolean isFileExtensionMatching(File file, String[] extensions) {
    if (file == null) {
      return false;
    }
    return isFileExtensionMatching(file.toPath(), extensions);
  }

  /**
   * Write inputStream content into a file.
   *
   * @param inputStream the input stream
   * @param outFile the output file
   * @return the number of written bytes. 0 = error, -1 = all bytes has been written, other = bytes
   *     written before interruption
   * @throws StreamIOException if an I/O error occurs
   * @deprecated Use {@link #writeStream(InputStream, Path)} instead
   */
  @Generated
  @Deprecated(since = "4.12", forRemoval = true)
  public static int writeStream(InputStream inputStream, File outFile) throws StreamIOException {
    return writeStream(inputStream, outFile, true);
  }

  /**
   * Write inputStream content into a file and close the input stream if closeInputStream is true.
   *
   * @param inputStream the input stream
   * @param outFile the output
   * @param closeInputStream true to close the input stream
   * @return the number of written bytes. 0 = error, -1 = all bytes has been written, other = bytes
   *     written before interruption
   * @throws StreamIOException if an I/O error occurs
   * @deprecated Use {@link #writeStream(InputStream, Path, boolean)} instead
   */
  @Generated
  @Deprecated(since = "4.12", forRemoval = true)
  public static int writeStream(InputStream inputStream, File outFile, boolean closeInputStream)
      throws StreamIOException {
    return writeStream(inputStream, outFile.toPath(), closeInputStream);
  }

  /**
   * Write inputStream content into a file using StreamUtil.
   *
   * @param inputStream the input stream
   * @param outFile the output file
   * @throws StreamIOException if an I/O error occurs
   * @deprecated Use {@link #writeStreamWithIOException(InputStream, Path)} instead
   */
  @Generated
  @Deprecated(since = "4.12", forRemoval = true)
  public static void writeStreamWithIOException(InputStream inputStream, File outFile)
      throws StreamIOException {
    if (outFile == null) {
      throw new IllegalArgumentException("Output file cannot be null");
    }
    writeStreamWithIOException(inputStream, outFile.toPath());
  }

  /**
   * Write inputStream content into a file
   *
   * @param imageInputStream the input stream
   * @param outFile the output file
   * @return the number of written bytes. 0 = error, -1 = all bytes has been written, other = bytes
   *     written before interruption
   * @throws StreamIOException if an I/O error occurs
   * @deprecated Use {@link #writeFile(ImageInputStream, Path)} instead
   */
  @Generated
  @Deprecated(since = "4.12", forRemoval = true)
  public static int writeFile(ImageInputStream imageInputStream, File outFile)
      throws StreamIOException {
    return writeFile(imageInputStream, outFile.toPath());
  }
}<|MERGE_RESOLUTION|>--- conflicted
+++ resolved
@@ -712,23 +712,6 @@
     ZipUtil.unzip(inputStream, directory.toPath());
   }
 
-<<<<<<< HEAD
-  private static void processFile(File file, URI base, Deque<File> dirQ, ZipOutputStream zipOut)
-      throws IOException {
-    String name = base.relativize(file.toURI()).getPath();
-    if (file.isDirectory()) {
-      dirQ.push(file); // Add a subdirectory to the queue
-      String[] list = file.list();
-      if (list == null || list.length == 0) {
-        name = name.endsWith("/") ? name : name + "/";
-        zipOut.putNextEntry(new ZipEntry(name));
-        zipOut.closeEntry();
-      }
-    } else {
-      zipOut.putNextEntry(new ZipEntry(name));
-      copyZip(file, zipOut);
-      zipOut.closeEntry();
-=======
   /**
    * Create a unique temporary directory in the specified directory.
    *
@@ -741,7 +724,6 @@
   public static File createTempDir(File baseDir) {
     if (baseDir == null) {
       throw new IllegalArgumentException("Base directory cannot be null");
->>>>>>> 6c421046
     }
     return createTempDir(baseDir.toPath()).toFile();
   }
